<<<<<<< HEAD
//! The `ninterp` crate provides
//! [multivariate interpolation](https://en.wikipedia.org/wiki/Multivariate_interpolation#Regular_grid)
//! over rectilinear grids of any dimensionality.
//!
//! There are hard-coded interpolators for lower dimensionalities (up to N = 3) for better runtime performance.
//! All interpolators work with both owned and borrowed arrays (array views) of various types.
//!
//! A variety of interpolation strategies are implemented and exposed in the [`prelude`] module.
//! Custom interpolation strategies can be defined in downstream crates.
//!
//! ```text
//! cargo add ninterp
//! ```
//!
//! ### Cargo Features
//! - `serde`: support for [`serde`](https://crates.io/crates/serde) 1.x
//!   ```text
//!   cargo add ninterp --features serde
//!   ```
//! - `serde-simple`: same as `serde` feature, with alternate simplified array format
//!   ```text
//!   cargo add ninterp --features serde-simple
//!   ```
//!
//! # Examples
//! See examples in `new` method documentation:
//! - [`Interp0D::new`](`interpolator::Interp0D::new`)
//! - [`Interp1D::new`](`interpolator::Interp1D::new`)
//! - [`Interp2D::new`](`interpolator::Interp2D::new`)
//! - [`Interp3D::new`](`interpolator::Interp3D::new`)
//! - [`InterpND::new`](`interpolator::InterpND::new`)
//!
//! Also see the `examples` directory for advanced examples:
//! - **`dynamic_strategy.rs`**
//!
//!   Swapping strategies at runtime
//!   - Using strategy enums ([`strategy::enums::Strategy1DEnum`]/etc.)
//!     - Compatible with `serde`
//!     - Incompatible with custom strategies
//!   - Using [`Box<dyn Strategy1D>`]/etc. (dynamic dispatch)
//!     - Incompatible with `serde`
//!     - Compatible with custom strategies
//!     - Runtime cost
//!
//! - **`dynamic_interpolator.rs`**
//!
//!   Swapping interpolators at runtime
//!   - Using [`InterpolatorEnum`](interpolator::enums::InterpolatorEnum)
//!     - Compatible with `serde`
//!     - Incompatible with custom strategies
//!   - Using [`Box<dyn Interpolator>`] (dynamic dispatch)
//!     - Incompatible with `serde`
//!     - Compatible with custom strategies
//!     - Runtime cost
//!
//! - **`custom_strategy.rs`**
//!
//!   Defining custom strategies
//!
//! - **`uom.rs`**
//!
//!   Using transmutable (transparent) types, such as [`uom::si::Quantity`](https://docs.rs/uom/0.36.0/uom/si/struct.Quantity.html)
//!
//! # Overview
//! A [`prelude`] module has been defined:
//! ```rust,text
//! use ninterp::prelude::*;
//! ```
//!
//! This exposes all strategies and a variety of interpolators:
//! - [`Interp1D`](`interpolator::Interp1D`)
//! - [`Interp2D`](`interpolator::Interp2D`)
//! - [`Interp3D`](`interpolator::Interp3D`)
//! - [`InterpND`](`interpolator::InterpND`)
//!
//! There is also a constant-value 'interpolator':
//! [`Interp0D`](`interpolator::Interp0D`).
//! This is useful when working with an [`InterpolatorEnum`](enums::InterpolatorEnum) or [`Box<dyn Interpolator>`]
//!
//! Instantiation is done by calling an interpolator's `new` method.
//! For dimensionalities N ≥ 1, this executes a validation step, preventing runtime panics.
//! After editing interpolator data,
//! call the InterpData's `validate` method
//! or [`Interpolator::validate`]
//! to rerun these checks.
//!
//! To change the extrapolation setting, call `set_extrapolate`.
//!
//! To change the interpolation strategy,
//! supply a [`Strategy1DEnum`](strategy::enums::Strategy1DEnum)/etc. or [`Box<dyn Strategy1D>`]/etc. upon instantiation,
//! and call `set_strategy`.
//!
//! ## Strategies
//! An interpolation strategy (e.g.
//!   [`Linear`](strategy::Linear),
//!   [`Nearest`](strategy::Nearest),
//!   [`LeftNearest`](strategy::LeftNearest),
//!   [`RightNearest`](strategy::RightNearest))
//! must be specified.
//! Not all interpolation strategies are implemented for every dimensionality.
//! [`Linear`](strategy::Linear) and [`Nearest`](strategy::Nearest) are implemented for all dimensionalities.
//!
//! Custom strategies can be defined. See `examples/custom_strategy.rs` for an example.
//!
//! ## Extrapolation
//! An [`Extrapolate`] setting must be provided in the `new` method.
//! This controls what happens when a point is beyond the range of supplied coordinates.
//! The following settings are applicable for all interpolators:
//! - [`Extrapolate::Fill(T)`](`Extrapolate::Fill`)
//! - [`Extrapolate::Clamp`]
//! - [`Extrapolate::Wrap`]
//! - [`Extrapolate::Error`]
//!
//! [`Extrapolate::Enable`] is valid for [`Linear`](strategy::Linear) for all dimensionalities.
//!
//! If you are unsure which variant to choose, [`Extrapolate::Error`] is likely what you want.
//!
//! ## Interpolation
//! Interpolation is executed by calling [`Interpolator::interpolate`].
//!
//! The length of the interpolant point slice must be equal to the interpolator dimensionality.
//! The interpolator dimensionality can be retrieved by calling [`Interpolator::ndim`].
//!
//! # Using Owned and Borrowed (Viewed) Data
//! All interpolators work with both owned and borrowed data.
//! This is accomplished by the generic `D`, which has a bound on the [`ndarray::Data`] trait.
//!
//! Type aliases are provided in the [`prelude`] for convenience, e.g. for 1-D:
//! - [`Interp1DOwned`](`interpolator::Interp1DOwned`)
//!   - Data is *owned* by the interpolator object
//!   - Useful for struct fields
//!   ```rust
//!   use ndarray::prelude::*;
//!   use ninterp::prelude::*;
//!   let interp: Interp1DOwned<f64, _> = Interp1D::new(
//!       array![0.0, 1.0, 2.0, 3.0],
//!       array![0.0, 1.0, 4.0, 9.0],
//!       strategy::Linear,
//!       Extrapolate::Error,
//!   )
//!   .unwrap();
//!   ```
//! - [`Interp1DViewed`](`interpolator::Interp1DViewed`)
//!   - Data is *borrowed* by the interpolator object
//!   - Use when interpolator data should be owned by another object
//!   ```rust
//!   use ndarray::prelude::*;
//!   use ninterp::prelude::*;
//!   let x = array![0.0, 1.0, 2.0, 3.0];
//!   let f_x = array![0.0, 1.0, 4.0, 9.0];
//!   let interp: Interp1DViewed<&f64, _> = Interp1D::new(
//!       x.view(),
//!       f_x.view(),
//!       strategy::Linear,
//!       Extrapolate::Error,
//!   )
//!   .unwrap();
//!   ```
//!
//! Typically, the compiler can determine concrete types using the arguments provided to `new` methods.
//! Examples throughout this crate have type annotions for clarity purposes; they are often unnecessary.
=======
#![doc = include_str!("../README.md")]
#![warn(missing_docs)]
>>>>>>> 265271e9

/// The `prelude` module exposes a variety of types:
/// - All interpolator structs:
///   - [`Interp0D`](`interpolator::Interp0D`)
///   - [`Interp1D`](`interpolator::Interp1D`)
///   - [`Interp2D`](`interpolator::Interp2D`)
///   - [`Interp3D`](`interpolator::Interp3D`)
///   - [`InterpND`](`interpolator::InterpND`)
///   - A `serde`-compatible interpolator enum [`InterpolatorEnum`](`interpolator::enums::InterpolatorEnum`)
///   - `Owned` and `Viewed` type aliases for all of the above
/// - Their common trait: [`Interpolator`]
/// - The [`strategy`] mod, containing pre-defined interpolation strategies:
///   - [`strategy::Linear`]
///   - [`strategy::Nearest`]
///   - [`strategy::LeftNearest`]
///   - [`strategy::RightNearest`]
///   - `serde`-compatible strategy enums: [`strategy::enums::Strategy1DEnum`]/etc.
/// - The extrapolation setting enum: [`Extrapolate`]
pub mod prelude {
    pub use crate::strategy;

    pub use crate::interpolator::{Extrapolate, Interpolator};

    pub use crate::interpolator::Interp0D;
    pub use crate::interpolator::{Interp1D, Interp1DOwned, Interp1DViewed};
    pub use crate::interpolator::{Interp2D, Interp2DOwned, Interp2DViewed};
    pub use crate::interpolator::{Interp3D, Interp3DOwned, Interp3DViewed};
    pub use crate::interpolator::{InterpND, InterpNDOwned, InterpNDViewed};

    pub use crate::interpolator::enums::{
        InterpolatorEnum, InterpolatorEnumOwned, InterpolatorEnumViewed,
    };
}

pub mod error;
pub mod strategy;

pub mod interpolator;
pub use interpolator::data;
pub(crate) use interpolator::data::*;
pub(crate) use interpolator::*;

pub(crate) use error::*;
pub(crate) use strategy::traits::*;

pub(crate) use std::fmt::Debug;

pub use ndarray;
pub(crate) use ndarray::prelude::*;
pub(crate) use ndarray::{Data, Ix, RawDataClone};

pub use num_traits;
pub(crate) use num_traits::{clamp, Euclid, Num, One};

pub(crate) use dyn_clone::*;

#[cfg(feature = "serde")]
#[path = "serde.rs"]
mod serde_mod;
#[cfg(feature = "serde")]
pub(crate) use serde_mod::*;

#[cfg(test)]
/// Alias for [`approx::assert_abs_diff_eq`] with `epsilon = 1e-6`
macro_rules! assert_approx_eq {
    ($a:expr, $b:expr $(,)?) => {
        approx::assert_abs_diff_eq!($a, $b, epsilon = 1e-6)
    };
    ($a:expr, $b:expr, $eps:expr $(,)?) => {
        approx::assert_abs_diff_eq!($a, $b, epsilon = $eps)
    };
}
#[cfg(test)]
pub(crate) use assert_approx_eq;

/// Wrap value around data bounds.
/// Assumes `min` < `max`.
pub(crate) fn wrap<T: Num + Euclid + Copy>(input: T, min: T, max: T) -> T {
    min + (input - min).rem_euclid(&(max - min))
}

#[cfg(test)]
mod tests {
    use super::wrap;

    #[test]
    fn test_wrap() {
        assert_eq!(wrap(-3, -2, 5), 4);
        assert_eq!(wrap(3, -2, 5), 3);
        assert_eq!(wrap(6, -2, 5), -1);
        assert_eq!(wrap(5, 0, 10), 5);
        assert_eq!(wrap(11, 0, 10), 1);
        assert_eq!(wrap(-3, 0, 10), 7);
        assert_eq!(wrap(-11, 0, 10), 9);
        assert_eq!(wrap(-0.1, -2., -1.), -1.1);
        assert_eq!(wrap(-0., -2., -1.), -2.0);
        assert_eq!(wrap(0.1, -2., -1.), -1.9);
        assert_eq!(wrap(-0.5, -1., 1.), -0.5);
        assert_eq!(wrap(0., -1., 1.), 0.);
        assert_eq!(wrap(0.5, -1., 1.), 0.5);
        assert_eq!(wrap(0.8, -1., 1.), 0.8);
    }
}<|MERGE_RESOLUTION|>--- conflicted
+++ resolved
@@ -1,169 +1,5 @@
-<<<<<<< HEAD
-//! The `ninterp` crate provides
-//! [multivariate interpolation](https://en.wikipedia.org/wiki/Multivariate_interpolation#Regular_grid)
-//! over rectilinear grids of any dimensionality.
-//!
-//! There are hard-coded interpolators for lower dimensionalities (up to N = 3) for better runtime performance.
-//! All interpolators work with both owned and borrowed arrays (array views) of various types.
-//!
-//! A variety of interpolation strategies are implemented and exposed in the [`prelude`] module.
-//! Custom interpolation strategies can be defined in downstream crates.
-//!
-//! ```text
-//! cargo add ninterp
-//! ```
-//!
-//! ### Cargo Features
-//! - `serde`: support for [`serde`](https://crates.io/crates/serde) 1.x
-//!   ```text
-//!   cargo add ninterp --features serde
-//!   ```
-//! - `serde-simple`: same as `serde` feature, with alternate simplified array format
-//!   ```text
-//!   cargo add ninterp --features serde-simple
-//!   ```
-//!
-//! # Examples
-//! See examples in `new` method documentation:
-//! - [`Interp0D::new`](`interpolator::Interp0D::new`)
-//! - [`Interp1D::new`](`interpolator::Interp1D::new`)
-//! - [`Interp2D::new`](`interpolator::Interp2D::new`)
-//! - [`Interp3D::new`](`interpolator::Interp3D::new`)
-//! - [`InterpND::new`](`interpolator::InterpND::new`)
-//!
-//! Also see the `examples` directory for advanced examples:
-//! - **`dynamic_strategy.rs`**
-//!
-//!   Swapping strategies at runtime
-//!   - Using strategy enums ([`strategy::enums::Strategy1DEnum`]/etc.)
-//!     - Compatible with `serde`
-//!     - Incompatible with custom strategies
-//!   - Using [`Box<dyn Strategy1D>`]/etc. (dynamic dispatch)
-//!     - Incompatible with `serde`
-//!     - Compatible with custom strategies
-//!     - Runtime cost
-//!
-//! - **`dynamic_interpolator.rs`**
-//!
-//!   Swapping interpolators at runtime
-//!   - Using [`InterpolatorEnum`](interpolator::enums::InterpolatorEnum)
-//!     - Compatible with `serde`
-//!     - Incompatible with custom strategies
-//!   - Using [`Box<dyn Interpolator>`] (dynamic dispatch)
-//!     - Incompatible with `serde`
-//!     - Compatible with custom strategies
-//!     - Runtime cost
-//!
-//! - **`custom_strategy.rs`**
-//!
-//!   Defining custom strategies
-//!
-//! - **`uom.rs`**
-//!
-//!   Using transmutable (transparent) types, such as [`uom::si::Quantity`](https://docs.rs/uom/0.36.0/uom/si/struct.Quantity.html)
-//!
-//! # Overview
-//! A [`prelude`] module has been defined:
-//! ```rust,text
-//! use ninterp::prelude::*;
-//! ```
-//!
-//! This exposes all strategies and a variety of interpolators:
-//! - [`Interp1D`](`interpolator::Interp1D`)
-//! - [`Interp2D`](`interpolator::Interp2D`)
-//! - [`Interp3D`](`interpolator::Interp3D`)
-//! - [`InterpND`](`interpolator::InterpND`)
-//!
-//! There is also a constant-value 'interpolator':
-//! [`Interp0D`](`interpolator::Interp0D`).
-//! This is useful when working with an [`InterpolatorEnum`](enums::InterpolatorEnum) or [`Box<dyn Interpolator>`]
-//!
-//! Instantiation is done by calling an interpolator's `new` method.
-//! For dimensionalities N ≥ 1, this executes a validation step, preventing runtime panics.
-//! After editing interpolator data,
-//! call the InterpData's `validate` method
-//! or [`Interpolator::validate`]
-//! to rerun these checks.
-//!
-//! To change the extrapolation setting, call `set_extrapolate`.
-//!
-//! To change the interpolation strategy,
-//! supply a [`Strategy1DEnum`](strategy::enums::Strategy1DEnum)/etc. or [`Box<dyn Strategy1D>`]/etc. upon instantiation,
-//! and call `set_strategy`.
-//!
-//! ## Strategies
-//! An interpolation strategy (e.g.
-//!   [`Linear`](strategy::Linear),
-//!   [`Nearest`](strategy::Nearest),
-//!   [`LeftNearest`](strategy::LeftNearest),
-//!   [`RightNearest`](strategy::RightNearest))
-//! must be specified.
-//! Not all interpolation strategies are implemented for every dimensionality.
-//! [`Linear`](strategy::Linear) and [`Nearest`](strategy::Nearest) are implemented for all dimensionalities.
-//!
-//! Custom strategies can be defined. See `examples/custom_strategy.rs` for an example.
-//!
-//! ## Extrapolation
-//! An [`Extrapolate`] setting must be provided in the `new` method.
-//! This controls what happens when a point is beyond the range of supplied coordinates.
-//! The following settings are applicable for all interpolators:
-//! - [`Extrapolate::Fill(T)`](`Extrapolate::Fill`)
-//! - [`Extrapolate::Clamp`]
-//! - [`Extrapolate::Wrap`]
-//! - [`Extrapolate::Error`]
-//!
-//! [`Extrapolate::Enable`] is valid for [`Linear`](strategy::Linear) for all dimensionalities.
-//!
-//! If you are unsure which variant to choose, [`Extrapolate::Error`] is likely what you want.
-//!
-//! ## Interpolation
-//! Interpolation is executed by calling [`Interpolator::interpolate`].
-//!
-//! The length of the interpolant point slice must be equal to the interpolator dimensionality.
-//! The interpolator dimensionality can be retrieved by calling [`Interpolator::ndim`].
-//!
-//! # Using Owned and Borrowed (Viewed) Data
-//! All interpolators work with both owned and borrowed data.
-//! This is accomplished by the generic `D`, which has a bound on the [`ndarray::Data`] trait.
-//!
-//! Type aliases are provided in the [`prelude`] for convenience, e.g. for 1-D:
-//! - [`Interp1DOwned`](`interpolator::Interp1DOwned`)
-//!   - Data is *owned* by the interpolator object
-//!   - Useful for struct fields
-//!   ```rust
-//!   use ndarray::prelude::*;
-//!   use ninterp::prelude::*;
-//!   let interp: Interp1DOwned<f64, _> = Interp1D::new(
-//!       array![0.0, 1.0, 2.0, 3.0],
-//!       array![0.0, 1.0, 4.0, 9.0],
-//!       strategy::Linear,
-//!       Extrapolate::Error,
-//!   )
-//!   .unwrap();
-//!   ```
-//! - [`Interp1DViewed`](`interpolator::Interp1DViewed`)
-//!   - Data is *borrowed* by the interpolator object
-//!   - Use when interpolator data should be owned by another object
-//!   ```rust
-//!   use ndarray::prelude::*;
-//!   use ninterp::prelude::*;
-//!   let x = array![0.0, 1.0, 2.0, 3.0];
-//!   let f_x = array![0.0, 1.0, 4.0, 9.0];
-//!   let interp: Interp1DViewed<&f64, _> = Interp1D::new(
-//!       x.view(),
-//!       f_x.view(),
-//!       strategy::Linear,
-//!       Extrapolate::Error,
-//!   )
-//!   .unwrap();
-//!   ```
-//!
-//! Typically, the compiler can determine concrete types using the arguments provided to `new` methods.
-//! Examples throughout this crate have type annotions for clarity purposes; they are often unnecessary.
-=======
 #![doc = include_str!("../README.md")]
 #![warn(missing_docs)]
->>>>>>> 265271e9
 
 /// The `prelude` module exposes a variety of types:
 /// - All interpolator structs:
