//! The `ninterp` crate provides
//! [multivariate interpolation](https://en.wikipedia.org/wiki/Multivariate_interpolation#Regular_grid)
//! over rectilinear grids of any dimensionality.
//!
//! There are hard-coded interpolators for lower dimensionalities (up to N = 3) for better runtime performance.
//! All interpolators work with both owned and borrowed arrays (array views) of various types.
//!
//! A variety of interpolation strategies are implemented and exposed in the `prelude` module.
//! Custom interpolation strategies can be defined in downstream crates.
//!
//! ```text
//! cargo add ninterp
//! ```
//!
//! ### Cargo Features
//! - `serde`: support for [`serde`](https://crates.io/crates/serde) ([caveat](https://github.com/NREL/ninterp/issues/5))
//!   ```text
//!   cargo add ninterp --features serde
//!   ```
//!
//! # Examples
//! See examples in `new` method documentation:
//! - [`Interp0D::new`](`interpolator::Interp0D::new`)
//! - [`Interp1D::new`](`interpolator::Interp1D::new`)
//! - [`Interp2D::new`](`interpolator::Interp2D::new`)
//! - [`Interp3D::new`](`interpolator::Interp3D::new`)
//! - [`InterpND::new`](`interpolator::InterpND::new`)
//!
//! Also see the `examples` directory for advanced examples:
//! - `dynamic_strategy.rs`
//!
//!   Strategy dynamic dispatch
//!
//!   By default, construction of interpolators uses *static dispatch*,
//!   meaning strategy concrete types are determined at compilation.
//!   This gives increased performance at the cost of runtime flexibility.
//!   To allow swapping strategies at runtime,
//!   use *dynamic dispatch* by providing a boxed trait object
//!   `Box<dyn Strategy1D>`/etc. to the `new` method.
//!
//! - `dynamic_interpolator.rs`
//!
//!   Interpolator dynamic dispatch using `Box<dyn Interpolator>`
//!
//! - `custom_strategy.rs`
//!
//!   Defining custom strategies
//!
//! - `uom.rs`
//!
//!   Using transmutable (transparent) types, such as `uom::si::Quantity`
//!
//! - Using transmutable (transparent) types, such as `uom::si::Quantity`: [`uom.rs`](https://github.com/NREL/ninterp/blob/de2c770dc3614ba43af9e015481fecdc20538380/examples/uom.rs)
//!
//! # Overview
//! A prelude module has been defined:
//! ```rust,text
//! use ninterp::prelude::*;
//! ```
//!
//! This exposes all strategies and a variety of interpolators:
//! - [`Interp1D`](`interpolator::Interp1D`)
//! - [`Interp2D`](`interpolator::Interp2D`)
//! - [`Interp3D`](`interpolator::Interp3D`)
//! - [`InterpND`](`interpolator::InterpND`)
//!
//! There is also a constant-value 'interpolator':
//! [`Interp0D`](`interpolator::Interp0D`).
//! This is useful when working with a `Box<dyn Interpolator>`
//!
//! Instantiation is done by calling an interpolator's `new` method.
//! For dimensionalities N ≥ 1, this executes a validation step, preventing runtime panics.
//! After editing interpolator data,
//! call the InterpData's `validate` method
//! or [`Interpolator::validate`]
//! to rerun these checks.
//!
//! To change the extrapolation setting, call `set_extrapolate`.
//!
//! To change the interpolation strategy,
//! supply a `Box<dyn Strategy1D>`/etc. upon instantiation,
//! and call `set_strategy`.
//!
//! ## Strategies
<<<<<<< HEAD
//! An interpolation strategy (e.g. [`Linear`], [`Cubic`], [`Nearest`], [`LeftNearest`], [`RightNearest`]) must be specified.
=======
//! An interpolation strategy (e.g.
//!   [`Linear`](strategy::Linear),
//!   [`Nearest`](strategy::Nearest),
//!   [`LeftNearest`](strategy::LeftNearest),
//!   [`RightNearest`](strategy::RightNearest))
//! must be specified.
>>>>>>> 447969f1
//! Not all interpolation strategies are implemented for every dimensionality.
//! [`Linear`](strategy::Linear) and [`Nearest`](strategy::Nearest) are implemented for all dimensionalities.
//!
//! Custom strategies can be defined. See `examples/custom_strategy.rs` for an example.
//!
//! ## Extrapolation
//! An [`Extrapolate`] setting must be provided in the `new` method.
//! This controls what happens when a point is beyond the range of supplied coordinates.
//! The following settings are applicable for all interpolators:
//! - [`Extrapolate::Fill(T)`](`Extrapolate::Fill`)
//! - [`Extrapolate::Clamp`]
//! - [`Extrapolate::Wrap`]
//! - [`Extrapolate::Error`]
//!
//! [`Extrapolate::Enable`] is valid for [`Linear`](strategy::Linear) for all dimensionalities.
//!
//! If you are unsure which variant to choose, [`Extrapolate::Error`] is likely what you want.
//!
//! ## Interpolation
//! Interpolation is executed by calling [`Interpolator::interpolate`].
//!
//! The length of the interpolant point slice must be equal to the interpolator dimensionality.
//! The interpolator dimensionality can be retrieved by calling [`Interpolator::ndim`].

/// The `prelude` module exposes a variety of types:
/// - All interpolator structs:
///   - [`Interp0D`](`interpolator::Interp0D`)
///   - [`Interp1D`](`interpolator::Interp1D`)
///   - [`Interp2D`](`interpolator::Interp2D`)
///   - [`Interp3D`](`interpolator::Interp3D`)
///   - [`InterpND`](`interpolator::InterpND`)
/// - Their common trait: [`Interpolator`]
/// - The [`strategy`] mod, containing pre-defined interpolation strategies:
///   - [`strategy::Linear`]
///   - [`strategy::Nearest`]
///   - [`strategy::LeftNearest`]
///   - [`strategy::RightNearest`]
/// - The extrapolation setting enum: [`Extrapolate`]
pub mod prelude {
<<<<<<< HEAD
    pub use crate::interpolator::*;
    pub use crate::strategy::{cubic, cubic::Cubic, LeftNearest, Linear, Nearest, RightNearest};
    pub use crate::Extrapolate;
    pub use crate::Interpolator;
=======
    pub use crate::interpolator::{
        Extrapolate, Interp0D, Interp1D, Interp2D, Interp3D, InterpND, Interpolator,
    };
    pub use crate::strategy;
>>>>>>> 447969f1
}

pub mod error;
pub mod strategy;

pub mod interpolator;
pub use interpolator::data;
pub(crate) use interpolator::data::*;
<<<<<<< HEAD
pub use interpolator::n;
pub use interpolator::one;
pub use interpolator::three;
pub use interpolator::two;
pub use interpolator::zero;

pub(crate) use error::*;
pub(crate) use strategy::traits::*;
pub(crate) use strategy::*;
=======
pub(crate) use interpolator::*;

pub(crate) use error::*;
pub(crate) use strategy::traits::*;
>>>>>>> 447969f1

pub(crate) use std::fmt::Debug;

pub use ndarray;
pub(crate) use ndarray::prelude::*;
pub(crate) use ndarray::{Data, Ix, RawDataClone};

pub(crate) use num_traits::{clamp, Euclid, Float, Num, NumCast, One, Zero};

pub(crate) use dyn_clone::*;

#[cfg(feature = "serde")]
pub(crate) use ndarray::DataOwned;
#[cfg(feature = "serde")]
pub(crate) use serde::{de::DeserializeOwned, Deserialize, Serialize};

#[cfg(test)]
/// Alias for [`approx::assert_abs_diff_eq`] with `epsilon = 1e-6`
macro_rules! assert_approx_eq {
    ($a:expr, $b:expr $(,)?) => {
        approx::assert_abs_diff_eq!($a, $b, epsilon = 1e-6)
    };
    ($a:expr, $b:expr, $eps:expr $(,)?) => {
        approx::assert_abs_diff_eq!($a, $b, epsilon = $eps)
    };
}
#[cfg(test)]
pub(crate) use assert_approx_eq;

/// Wrap value around data bounds.
/// Assumes `min` < `max`.
pub(crate) fn wrap<T: Num + Euclid + Copy>(input: T, min: T, max: T) -> T {
    min + (input - min).rem_euclid(&(max - min))
}

#[cfg(test)]
mod tests {
    use super::wrap;

    #[test]
    fn test() {
        assert_eq!(wrap(-3, -2, 5), 4);
        assert_eq!(wrap(3, -2, 5), 3);
        assert_eq!(wrap(6, -2, 5), -1);
        assert_eq!(wrap(5, 0, 10), 5);
        assert_eq!(wrap(11, 0, 10), 1);
        assert_eq!(wrap(-3, 0, 10), 7);
        assert_eq!(wrap(-11, 0, 10), 9);
        assert_eq!(wrap(-0.1, -2., -1.), -1.1);
        assert_eq!(wrap(-0., -2., -1.), -2.0);
        assert_eq!(wrap(0.1, -2., -1.), -1.9);
        assert_eq!(wrap(-0.5, -1., 1.), -0.5);
        assert_eq!(wrap(0., -1., 1.), 0.);
        assert_eq!(wrap(0.5, -1., 1.), 0.5);
        assert_eq!(wrap(0.8, -1., 1.), 0.8);
    }
}<|MERGE_RESOLUTION|>--- conflicted
+++ resolved
@@ -50,8 +50,6 @@
 //!
 //!   Using transmutable (transparent) types, such as `uom::si::Quantity`
 //!
-//! - Using transmutable (transparent) types, such as `uom::si::Quantity`: [`uom.rs`](https://github.com/NREL/ninterp/blob/de2c770dc3614ba43af9e015481fecdc20538380/examples/uom.rs)
-//!
 //! # Overview
 //! A prelude module has been defined:
 //! ```rust,text
@@ -82,16 +80,12 @@
 //! and call `set_strategy`.
 //!
 //! ## Strategies
-<<<<<<< HEAD
-//! An interpolation strategy (e.g. [`Linear`], [`Cubic`], [`Nearest`], [`LeftNearest`], [`RightNearest`]) must be specified.
-=======
 //! An interpolation strategy (e.g.
 //!   [`Linear`](strategy::Linear),
 //!   [`Nearest`](strategy::Nearest),
 //!   [`LeftNearest`](strategy::LeftNearest),
 //!   [`RightNearest`](strategy::RightNearest))
 //! must be specified.
->>>>>>> 447969f1
 //! Not all interpolation strategies are implemented for every dimensionality.
 //! [`Linear`](strategy::Linear) and [`Nearest`](strategy::Nearest) are implemented for all dimensionalities.
 //!
@@ -131,17 +125,10 @@
 ///   - [`strategy::RightNearest`]
 /// - The extrapolation setting enum: [`Extrapolate`]
 pub mod prelude {
-<<<<<<< HEAD
-    pub use crate::interpolator::*;
-    pub use crate::strategy::{cubic, cubic::Cubic, LeftNearest, Linear, Nearest, RightNearest};
-    pub use crate::Extrapolate;
-    pub use crate::Interpolator;
-=======
     pub use crate::interpolator::{
         Extrapolate, Interp0D, Interp1D, Interp2D, Interp3D, InterpND, Interpolator,
     };
     pub use crate::strategy;
->>>>>>> 447969f1
 }
 
 pub mod error;
@@ -150,22 +137,10 @@
 pub mod interpolator;
 pub use interpolator::data;
 pub(crate) use interpolator::data::*;
-<<<<<<< HEAD
-pub use interpolator::n;
-pub use interpolator::one;
-pub use interpolator::three;
-pub use interpolator::two;
-pub use interpolator::zero;
+pub(crate) use interpolator::*;
 
 pub(crate) use error::*;
 pub(crate) use strategy::traits::*;
-pub(crate) use strategy::*;
-=======
-pub(crate) use interpolator::*;
-
-pub(crate) use error::*;
-pub(crate) use strategy::traits::*;
->>>>>>> 447969f1
 
 pub(crate) use std::fmt::Debug;
 
